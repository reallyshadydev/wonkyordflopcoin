--- conflicted
+++ resolved
@@ -1,9 +1,5 @@
 <h1>Transaction <span class=monospace>{{self.txid}}</span></h1>
-<<<<<<< HEAD
-%% if let Some(id) = self.inscription {
-=======
 %% if self.inscription_count > 0 {
->>>>>>> 206003fc
 <h2>Inscription Geneses</h2>
 <div class=thumbnails>
 %% for index in 0..self.inscription_count {
