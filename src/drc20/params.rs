use super::num::Num;
use once_cell::sync::Lazy;

<<<<<<< HEAD
pub const PROTOCOL_LITERAL: &str = "prc-20";
=======
pub const PROTOCOL_LITERAL: &str = "drc-20";
pub const MAX_DECIMAL_WIDTH: u8 = 18;
pub static BIGDECIMAL_TEN: Lazy<Num> = Lazy::new(|| Num::from(10u64));
pub static MAXIMUM_SUPPLY: Lazy<Num> = Lazy::new(|| Num::from(u64::MAX));
>>>>>>> 206003fc

#[allow(dead_code)]
pub const fn default_decimals() -> u8 {
  MAX_DECIMAL_WIDTH
}<|MERGE_RESOLUTION|>--- conflicted
+++ resolved
@@ -1,14 +1,10 @@
 use super::num::Num;
 use once_cell::sync::Lazy;
 
-<<<<<<< HEAD
 pub const PROTOCOL_LITERAL: &str = "prc-20";
-=======
-pub const PROTOCOL_LITERAL: &str = "drc-20";
 pub const MAX_DECIMAL_WIDTH: u8 = 18;
 pub static BIGDECIMAL_TEN: Lazy<Num> = Lazy::new(|| Num::from(10u64));
 pub static MAXIMUM_SUPPLY: Lazy<Num> = Lazy::new(|| Num::from(u64::MAX));
->>>>>>> 206003fc
 
 #[allow(dead_code)]
 pub const fn default_decimals() -> u8 {
